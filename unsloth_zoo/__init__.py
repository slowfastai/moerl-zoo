--- conflicted
+++ resolved
@@ -14,11 +14,7 @@
 # You should have received a copy of the GNU Lesser General Public License
 # along with this program.  If not, see <https://www.gnu.org/licenses/>.
 
-<<<<<<< HEAD
-__version__ = "2024.11.6"
-=======
 __version__ = "2024.11.7"
->>>>>>> b16a11a9
 
 from importlib.util import find_spec
 if find_spec("unsloth") is None:
